##Test 25th september (Testing for spetember)
<<<<<<< HEAD
##test 1st october
=======
##test on 1st october 
## Tested 
## tested 1st october 
>>>>>>> 0cfdde66
import pandas as pd
import boto3
import logging
from io import StringIO
import os
from typing import Dict, Any, List
from datetime import datetime
 
# Configure logging
logger = logging.getLogger()
logger.setLevel(logging.INFO)
 
# Initialize S3 client
s3_client = boto3.client('s3')
 
def lambda_handler(event: Dict[str, Any], context: Any) -> Dict[str, Any]:
    """
    Combined AWS Lambda handler that:
    1. Processes CSV sales data from input folder OR uses existing processed file
    2. Merges the output with target data
    """
    try:
        # Use your specific S3 bucket
        bucket_name = event.get('bucket_name', 'grg-test-01')
        output_bucket = event.get('output_bucket', 'grg-test-01')
       
        # Target file configuration - updated to use August targets since that's what you have
        target_file = event.get('target_file', 'input/August final targets.csv')
       
        # Check if user wants to use existing processed file or process new CSV files
        existing_sales_file = event.get('existing_sales_file', 'output/combined/Adani_east_n1_n2_south_central_west_final_2025-09-11_10-00-20.csv')
        skip_phase1 = event.get('skip_phase1', True)  # Default to use existing file
       
        logger.info(f"🚀 Starting combined processing for bucket: {bucket_name}")
        logger.info(f"🎯 Target file: {target_file}")
        logger.info(f"📊 Skip Phase 1 (use existing): {skip_phase1}")
       
        if skip_phase1 and existing_sales_file:
            # Use existing processed sales file
            logger.info(f"📂 Using existing sales file: {existing_sales_file}")
           
            if not check_file_exists(bucket_name, existing_sales_file):
                return {
                    'statusCode': 404,
                    'body': {
                        'error': f'Existing sales file not found: {existing_sales_file}',
                        'bucket': bucket_name,
                        'available_output_files': list_files_in_folder(bucket_name, 'output'),
                        'suggestions': [
                            'Run Phase 1 first to create the combined sales file',
                            'Check if the file path is correct',
                            'Set skip_phase1 to false to process CSV files first'
                        ]
                    }
                }
           
            # Load existing sales file
            combined_sales_df = load_csv_from_s3(bucket_name, existing_sales_file)
           
            # Create mock Phase 1 metrics for existing file
            phase1_metrics = {
                'individual_file_counts': {'existing_file': len(combined_sales_df)},
                'combined_rows_before_processing': len(combined_sales_df),
                'final_processed_rows': len(combined_sales_df),
                'total_sales': combined_sales_df['Sales'].sum() if 'Sales' in combined_sales_df.columns else 0,
                'unique_customers': combined_sales_df['Customer Code'].nunique() if 'Customer Code' in combined_sales_df.columns else 0,
                'zone_counts': combined_sales_df['Zone'].value_counts().to_dict() if 'Zone' in combined_sales_df.columns else {},
                'files_processed': [existing_sales_file],
                'missing_files': [],
                'master_file_used': True,
                'phase1_output_file': existing_sales_file,
                'customer_sales_file': existing_sales_file.replace('.csv', '_customer_sales.csv'),
                'processing_time': datetime.utcnow().strftime('%Y-%m-%d_%H-%M-%S'),
                'phase1_skipped': True
            }
           
            logger.info(f"✅ Loaded existing sales file: {len(combined_sales_df):,} rows")
        else:
            # PHASE 1: Process CSV files and create combined sales data
            logger.info("🔄 PHASE 1: Processing individual CSV files...")
            combined_sales_df, phase1_metrics = process_csv_files(bucket_name, output_bucket)
           
            if combined_sales_df is None:
                return phase1_metrics  # Return error response from Phase 1
       
        # PHASE 2: Merge with target data
        logger.info("🔄 PHASE 2: Merging with target data...")
        final_result = merge_with_targets(combined_sales_df, bucket_name, output_bucket, target_file, phase1_metrics)
       
        return final_result
       
    except Exception as e:
        logger.error(f"💥 Error in combined lambda_handler: {str(e)}")
        return {
            'statusCode': 500,
            'body': {
                'error': str(e),
                'message': 'Combined processing failed',
                'bucket': bucket_name,
                'timestamp': datetime.utcnow().isoformat()
            }
        }
 
def process_csv_files(bucket_name: str, output_bucket: str) -> tuple:
    """
    PHASE 1: Process individual CSV files and combine them
    """
    try:
        # CSV file mappings based on your actual file names
        csv_files = {
            'input/East August.csv': 'East',
            'input/North 1 Aug.csv': 'North 1',
            'input/North 2 August.csv': 'North 2',
            'input/South new.csv': 'South',
            'input/West August.csv': 'West',
            'input/Central august.csv': 'Central'
        }
       
        master_file = 'input/Material Master August.xlsx'
       
        # Check which files exist
        input_files = list_files_in_folder(bucket_name, 'input')
        logger.info(f"📁 Files in 'input' folder: {input_files}")
       
        existing_files = {}
        missing_files = []
       
        for file_path, zone in csv_files.items():
            if check_file_exists(bucket_name, file_path):
                existing_files[file_path] = zone
                logger.info(f"✅ Found: {file_path}")
            else:
                missing_files.append(file_path)
                logger.warning(f"❌ Missing: {file_path}")
       
        if not existing_files:
            return None, {
                'statusCode': 404,
                'body': {
                    'error': 'No CSV files found in input folder',
                    'phase': 'Phase 1 - CSV Processing',
                    'bucket': bucket_name,
                    'expected_files': list(csv_files.keys()),
                    'missing_files': missing_files,
                    'files_in_input_folder': input_files
                }
            }
       
        # Process existing files
        combined_dataframes = []
        zone_counts = {}
        individual_file_counts = {}
       
        for file_path, zone in existing_files.items():
            try:
                df = load_csv_from_s3(bucket_name, file_path)
                df['Zone'] = zone
                combined_dataframes.append(df)
                zone_counts[zone] = len(df)
                individual_file_counts[file_path.split('/')[-1]] = len(df)
                logger.info(f"✅ Loaded {file_path} with {len(df)} rows for zone {zone}")
            except Exception as e:
                logger.error(f"❌ Error loading {file_path}: {str(e)}")
                zone_counts[zone] = 0
                continue
       
        if not combined_dataframes:
            return None, {
                'statusCode': 500,
                'body': {
                    'error': 'Files found but could not be loaded',
                    'phase': 'Phase 1 - CSV Processing',
                    'bucket': bucket_name,
                    'existing_files': list(existing_files.keys())
                }
            }
       
        # Combine all DataFrames
        df_combined = pd.concat(combined_dataframes, ignore_index=True)
        combined_rows_before_processing = len(df_combined)
        logger.info(f"✅ Combined data has {combined_rows_before_processing} total rows")
       
        # Load and merge with Material Master if exists
        master_exists = check_file_exists(bucket_name, master_file)
        if master_exists:
            try:
                df_master = load_excel_from_s3(bucket_name, master_file)
                df_combined = merge_with_master(df_combined, df_master)
                logger.info("✅ Successfully merged with Material Master data")
            except Exception as e:
                logger.warning(f"⚠️ Could not merge with Material Master: {str(e)}")
       
        # Calculate sales
        df_combined = calculate_sales(df_combined)
       
        # Aggregate sales by customer
        sales_by_customer = aggregate_sales_by_customer(df_combined)
       
        # Save Phase 1 results to S3
        current_time = datetime.utcnow().strftime('%Y-%m-%d_%H-%M-%S')
        phase1_output_key = f"output/combined/Adani_east_n1_n2_south_central_west_final_{current_time}.csv"
        customer_sales_key = f"output/customer-sales/sales_by_customer_{current_time}.csv"
       
        save_dataframe_to_s3(df_combined, output_bucket, phase1_output_key)
        save_dataframe_to_s3(sales_by_customer, output_bucket, customer_sales_key)
       
        # Calculate Phase 1 metrics
        total_sales = df_combined['Sales'].sum()
        unique_customers = df_combined['Customer Code'].nunique() if 'Customer Code' in df_combined.columns else 0
        final_processed_rows = len(df_combined)
       
        phase1_metrics = {
            'individual_file_counts': individual_file_counts,
            'combined_rows_before_processing': combined_rows_before_processing,
            'final_processed_rows': final_processed_rows,
            'total_sales': total_sales,
            'unique_customers': unique_customers,
            'zone_counts': zone_counts,
            'files_processed': list(existing_files.keys()),
            'missing_files': missing_files,
            'master_file_used': master_exists,
            'phase1_output_file': phase1_output_key,
            'customer_sales_file': customer_sales_key,
            'processing_time': current_time,
            'phase1_skipped': False
        }
       
        logger.info(f"✅ Phase 1 completed: {final_processed_rows:,} rows, {unique_customers:,} customers")
        return df_combined, phase1_metrics
       
    except Exception as e:
        logger.error(f"💥 Error in Phase 1: {str(e)}")
        return None, {
            'statusCode': 500,
            'body': {
                'error': str(e),
                'phase': 'Phase 1 - CSV Processing',
                'bucket': bucket_name
            }
        }
 
def merge_with_targets(sales_df: pd.DataFrame, bucket_name: str, output_bucket: str, target_file: str, phase1_metrics: dict) -> Dict[str, Any]:
    """
    PHASE 2: Merge the combined sales data with target data
    """
    try:
        current_time = phase1_metrics['processing_time']
       
        # Check if target file exists
        if not check_file_exists(bucket_name, target_file):
            return {
                'statusCode': 404,
                'body': {
                    'phase1_completed': True,
                    'phase1_metrics': phase1_metrics,
                    'phase2_error': f'Target file not found: {target_file}',
                    'message': 'Phase 1 completed successfully, Phase 2 failed',
                    'available_files': list_files_in_folder(bucket_name, 'input'),
                    'suggestion': 'Use "input/August final targets.csv" which is available in your bucket'
                }
            }
       
        # Load target data
        logger.info(f"📥 Loading target data from: {target_file}")
        target_df = load_csv_from_s3(bucket_name, target_file)
       
        target_rows = len(target_df)
        sales_rows = len(sales_df)
       
        logger.info(f"📊 Sales data: {sales_rows:,} rows")
        logger.info(f"🎯 Target data: {target_rows:,} rows")
       
        # Clean Customer Code columns (same as notebook)
        logger.info("🧹 Cleaning Customer Code columns...")
        sales_df['Customer Code'] = sales_df['Customer Code'].astype(str).str.strip()
        target_df['Customer Code'] = target_df['Customer Code'].astype(str).str.strip()
       
        # Log sample Customer Codes for debugging
        logger.info(f"📋 Sample Sales Customer Codes: {sales_df['Customer Code'].head().tolist()}")
        logger.info(f"📋 Sample Target Customer Codes: {target_df['Customer Code'].head().tolist()}")
       
        # Merge sales and target data on Customer Code (inner join)
        logger.info("🔗 Merging sales and target data...")
        matched_sales_df = pd.merge(sales_df, target_df, on='Customer Code', how='inner')
       
        matched_rows = len(matched_sales_df)
        unique_customers_matched = matched_sales_df['Customer Code'].nunique()
       
        logger.info(f"✅ Merge completed: {matched_rows:,} rows matched")
        logger.info(f"👥 Unique customers matched: {unique_customers_matched:,}")
       
        # Create Sales column for target analysis (same as notebook)
        if 'Quantity in UOM1(KG)' in matched_sales_df.columns:
            matched_sales_df['Sales_Target_Analysis'] = matched_sales_df['Quantity in UOM1(KG)']
        else:
            matched_sales_df['Sales_Target_Analysis'] = matched_sales_df['Sales']
       
        total_sales_matched = matched_sales_df['Sales_Target_Analysis'].sum()
       
        # Save Phase 2 result (same filename as notebook)
        phase2_output_filename = f"Adani_1-14th_july_matched_{current_time}.csv"
        phase2_output_key = f"output/merged/{phase2_output_filename}"
       
        save_dataframe_to_s3(matched_sales_df, output_bucket, phase2_output_key)
       
        # Calculate target analysis
        target_analysis = calculate_target_analysis(matched_sales_df)
       
        # Get file sizes
        phase2_file_size = get_file_size_mb(output_bucket, phase2_output_key)
       
        # Calculate match percentages
        match_percentage = (matched_rows / sales_rows) * 100 if sales_rows > 0 else 0
        customer_match_rate = (unique_customers_matched / phase1_metrics['unique_customers']) * 100 if phase1_metrics['unique_customers'] > 0 else 0
       
        # Prepare comprehensive response
        result = {
            'statusCode': 200,
            'body': {
                'message': '🎉 Combined processing completed successfully!',
                'bucket': bucket_name,
                'processed_at': current_time,
               
                # 🔄 PHASE SUMMARY
                'phase_summary': {
                    'phase1_status': 'skipped' if phase1_metrics.get('phase1_skipped') else 'completed',
                    'phase2_status': 'completed',
                    'processing_flow': 'Existing Sales File → Target Merge' if phase1_metrics.get('phase1_skipped') else 'CSV Files → Combined Sales → Target Merge'
                },
               
                # 📊 PHASE 1 RESULTS
                'phase1_results': {
                    'source': 'existing_file' if phase1_metrics.get('phase1_skipped') else 'csv_processing',
                    'sales_file_used': phase1_metrics['phase1_output_file'],
                    'total_sales_rows': phase1_metrics['final_processed_rows'],
                    'total_sales': float(phase1_metrics['total_sales']),
                    'unique_customers': phase1_metrics['unique_customers'],
                    'zones_in_data': phase1_metrics['zone_counts']
                },
               
                # 🎯 PHASE 2 RESULTS (Matching Notebook Results)
                'phase2_results': {
                    'sales_df_rows': sales_rows,           # From Phase 1 output or existing file
                    'target_df_rows': target_rows,         # August final targets.csv
                    'matched_sales_df_rows': matched_rows, # After inner join
                    'unique_customers_matched': unique_customers_matched,
                    'total_sales_matched': float(total_sales_matched),
                    'match_percentage': round(match_percentage, 2),
                    'customer_match_rate': round(customer_match_rate, 2)
                },
               
                # 💰 BUSINESS ANALYSIS
                'business_analysis': {
                    'total_sales_all_data': float(phase1_metrics['total_sales']),
                    'total_sales_with_targets': float(total_sales_matched),
                    'sales_coverage_percentage': round((total_sales_matched / phase1_metrics['total_sales']) * 100, 2) if phase1_metrics['total_sales'] > 0 else 0,
                    'average_sales_per_customer': round(float(total_sales_matched) / unique_customers_matched, 3) if unique_customers_matched > 0 else 0,
                    'target_analysis': target_analysis
                },
               
                # 📁 OUTPUT FILES
                'output_files': {
                    'sales_source_file': {
                        'path': f"s3://{bucket_name}/{phase1_metrics['phase1_output_file']}",
                        'filename': phase1_metrics['phase1_output_file'].split('/')[-1],
                        'rows': phase1_metrics['final_processed_rows'],
                        'description': 'Source sales data used for target matching'
                    },
                    'final_matched_data': {
                        'path': f"s3://{output_bucket}/{phase2_output_key}",
                        'filename': phase2_output_filename,
                        'rows': matched_rows,
                        'columns': len(matched_sales_df.columns),
                        'size_mb': phase2_file_size,
                        'description': 'Final output: Sales data matched with targets (equivalent to notebook output)'
                    }
                },
               
                # 🎯 NOTEBOOK COMPARISON
                'notebook_comparison': {
                    'target_file_used': target_file,
                    'expected_pattern': 'sales_df + target_df → matched_sales_df',
                    'actual_result': f"{sales_rows:,} + {target_rows:,} → {matched_rows:,}",
                    'notebook_equivalent_output': phase2_output_filename,
                    'notebook_command': "matched_sales_df.to_csv('Adani 1-14th july.csv', index=False)"
                },
               
                # 🎯 QUICK SUMMARY
                'quick_summary': {
                    'message': f"✅ Used existing sales file ({sales_rows:,} rows) → matched with targets ({matched_rows:,} rows)",
                    'customers_with_targets': f"{unique_customers_matched:,}",
                    'total_sales_formatted': f"{total_sales_matched:,.3f} KG",
                    'match_efficiency': f"{round(match_percentage, 1)}%",
                    'final_output': phase2_output_filename,
                    'processing_note': 'Used existing processed sales file from previous run'
                }
            }
        }
       
        # Log comprehensive results
        logger.info(f"🎉 Combined processing completed successfully!")
        logger.info(f"📊 Source: {sales_rows:,} rows from existing sales file")
        logger.info(f"🎯 Target: {target_rows:,} rows from {target_file}")
        logger.info(f"🔗 Matched: {matched_rows:,} rows")
        logger.info(f"💰 Total matched sales: {total_sales_matched:,.3f} KG")
        logger.info(f"👥 Customers with targets: {unique_customers_matched:,}")
        logger.info(f"📁 Final output: {phase2_output_filename}")
       
        return result
       
    except Exception as e:
        logger.error(f"💥 Error in Phase 2: {str(e)}")
        return {
            'statusCode': 500,
            'body': {
                'phase1_completed': True,
                'phase1_metrics': phase1_metrics,
                'phase2_error': str(e),
                'message': 'Phase 1 completed successfully, Phase 2 failed',
                'bucket': bucket_name
            }
        }
 
def calculate_target_analysis(df: pd.DataFrame) -> Dict[str, Any]:
    """Calculate target vs sales analysis"""
    try:
        target_col = None
        sales_col = None
       
        # Find target column
        for col in ['Final Target (KG)', 'Target (KG)', 'Target']:
            if col in df.columns:
                target_col = col
                break
       
        # Find sales column
        for col in ['Sales_Target_Analysis', 'Sales', 'Quantity in UOM1(KG)']:
            if col in df.columns:
                sales_col = col
                break
       
        if not target_col or not sales_col:
            return {
                'error': f'Required columns not found. Available columns: {list(df.columns)}',
                'target_col_searched': ['Final Target (KG)', 'Target (KG)', 'Target'],
                'sales_col_searched': ['Sales_Target_Analysis', 'Sales', 'Quantity in UOM1(KG)']
            }
       
        # Convert to numeric
        df[target_col] = pd.to_numeric(df[target_col], errors='coerce').fillna(0)
        df[sales_col] = pd.to_numeric(df[sales_col], errors='coerce').fillna(0)
       
        # Calculate metrics
        total_target = df[target_col].sum()
        total_sales = df[sales_col].sum()
        achievement_percentage = (total_sales / total_target * 100) if total_target > 0 else 0
       
        # Customer-wise analysis
        customer_analysis = df.groupby('Customer Code').agg({
            target_col: 'first',
            sales_col: 'sum'
        }).reset_index()
       
        customer_analysis['Achievement %'] = (customer_analysis[sales_col] / customer_analysis[target_col] * 100).fillna(0)
       
        customers_above_target = len(customer_analysis[customer_analysis['Achievement %'] >= 100])
        customers_below_target = len(customer_analysis[customer_analysis['Achievement %'] < 100])
       
        return {
            'target_column_used': target_col,
            'sales_column_used': sales_col,
            'total_target_kg': float(total_target),
            'total_sales_kg': float(total_sales),
            'overall_achievement_percentage': round(achievement_percentage, 2),
            'customers_above_target': customers_above_target,
            'customers_below_target': customers_below_target,
            'target_gap_kg': float(total_target - total_sales),
            'customers_analyzed': len(customer_analysis)
        }
       
    except Exception as e:
        logger.error(f"Error in target analysis: {str(e)}")
        return {'error': str(e)}
 
def list_files_in_folder(bucket_name: str, folder: str) -> list:
    """List all files in a specific S3 folder"""
    try:
        response = s3_client.list_objects_v2(
            Bucket=bucket_name,
            Prefix=f"{folder}/"
        )
        files = []
        if 'Contents' in response:
            files = [obj['Key'] for obj in response['Contents']]
        return files
    except Exception as e:
        logger.error(f"Error listing files in {folder}: {str(e)}")
        return []
 
# All the helper functions from the previous version remain the same
def check_file_exists(bucket_name: str, key: str) -> bool:
    """Check if a file exists in S3 bucket"""
    try:
        s3_client.head_object(Bucket=bucket_name, Key=key)
        return True
    except Exception:
        return False
 
def load_csv_from_s3(bucket_name: str, key: str) -> pd.DataFrame:
    """Load CSV file from S3 bucket"""
    try:
        logger.info(f"📥 Loading {key} from bucket {bucket_name}")
        response = s3_client.get_object(Bucket=bucket_name, Key=key)
        csv_content = response['Body'].read().decode('ISO-8859-1')
        df = pd.read_csv(StringIO(csv_content), encoding='ISO-8859-1', low_memory=False)
        logger.info(f"✅ Successfully loaded {key} with {len(df)} rows and {len(df.columns)} columns")
        return df
    except Exception as e:
        logger.error(f"❌ Error loading {key}: {str(e)}")
        raise
 
def load_excel_from_s3(bucket_name: str, key: str) -> pd.DataFrame:
    """Load Excel file from S3 bucket"""
    try:
        logger.info(f"📥 Loading Excel file {key} from bucket {bucket_name}")
        response = s3_client.get_object(Bucket=bucket_name, Key=key)
        excel_content = response['Body'].read()
        df = pd.read_excel(excel_content, engine='openpyxl')
        logger.info(f"✅ Successfully loaded {key} with {len(df)} rows and {len(df.columns)} columns")
        return df
    except Exception as e:
        logger.error(f"❌ Error loading Excel file {key}: {str(e)}")
        raise
 
def merge_with_master(df_combined: pd.DataFrame, df_master: pd.DataFrame) -> pd.DataFrame:
    """Merge combined data with Material Master"""
    df_combined.columns = df_combined.columns.str.strip()
    df_master.columns = df_master.columns.str.strip()
   
    logger.info(f"📋 Master file has {len(df_master)} rows and columns: {list(df_master.columns)}")
   
    if 'SKU Code' not in df_master.columns or 'SKU Code' not in df_combined.columns:
        logger.error("❌ 'SKU Code' column not found")
        return df_combined
   
    if 'Product Type (UPS)' in df_master.columns:
        df_merged = df_combined.merge(
            df_master[['SKU Code', 'Product Type (UPS)']],
            on='SKU Code',
            how='left'
        )
    else:
        df_merged = df_combined.merge(
            df_master[['SKU Code']],
            on='SKU Code',
            how='left'
        )
   
    logger.info(f"✅ Merged data shape: {df_merged.shape}")
    return df_merged
 
def calculate_sales(df: pd.DataFrame) -> pd.DataFrame:
    """Calculate Sales column: (Quantity in UOM1(KG) - Free Quantity) with minimum value of 0"""
    try:
        required_columns = ['Quantity in UOM1(KG)', 'Free Quantity']
        missing_columns = [col for col in required_columns if col not in df.columns]
       
        if missing_columns:
            logger.error(f"❌ Missing columns for sales calculation: {missing_columns}")
            df['Sales'] = 0
            return df
       
        quantity_uom = pd.to_numeric(df['Quantity in UOM1(KG)'], errors='coerce').fillna(0)
        free_quantity = pd.to_numeric(df['Free Quantity'], errors='coerce').fillna(0)
       
        df['Sales'] = (quantity_uom - free_quantity).clip(lower=0)
       
        total_sales = df['Sales'].sum()
        logger.info(f"💰 Calculated sales. Total sales: {total_sales}")
       
        return df
       
    except Exception as e:
        logger.error(f"❌ Error calculating sales: {str(e)}")
        df['Sales'] = 0
        return df
 
def aggregate_sales_by_customer(df: pd.DataFrame) -> pd.DataFrame:
    """Aggregate sum of Sales by Customer Code"""
    try:
        if 'Customer Code' not in df.columns:
            logger.error("❌ 'Customer Code' column not found")
            return pd.DataFrame(columns=['Customer Code', 'Sales'])
       
        sales_by_customer = df.groupby('Customer Code')['Sales'].sum().reset_index()
       
        additional_columns = ['Customer Name', 'Zone', 'City', 'State', 'Business Channel', 'Distributor Name']
        available_columns = [col for col in additional_columns if col in df.columns]
       
        if available_columns:
            try:
                agg_dict = {col: 'first' for col in available_columns}
                customer_info = df.groupby('Customer Code').agg(agg_dict).reset_index()
                sales_by_customer = sales_by_customer.merge(customer_info, on='Customer Code', how='left')
            except Exception as info_error:
                logger.warning(f"⚠️ Could not add customer info: {str(info_error)}")
       
        sales_by_customer = sales_by_customer.sort_values('Sales', ascending=False)
        logger.info(f"👥 Aggregated sales for {len(sales_by_customer)} customers")
        return sales_by_customer
       
    except Exception as e:
        logger.error(f"❌ Error aggregating sales by customer: {str(e)}")
        return pd.DataFrame(columns=['Customer Code', 'Sales'])
 
def save_dataframe_to_s3(df: pd.DataFrame, bucket_name: str, key: str) -> None:
    """Save DataFrame to S3 bucket as CSV"""
    try:
        csv_buffer = StringIO()
        df.to_csv(csv_buffer, index=False, encoding='utf-8')
       
        s3_client.put_object(
            Bucket=bucket_name,
            Key=key,
            Body=csv_buffer.getvalue(),
            ContentType='text/csv',
            ServerSideEncryption='AES256'
        )
       
        logger.info(f"📤 Successfully saved {len(df)} rows to s3://{bucket_name}/{key}")
       
    except Exception as e:
        logger.error(f"❌ Error saving to S3: {str(e)}")
        raise
 
def get_file_size_mb(bucket_name: str, key: str) -> float:
    """Get file size in MB"""
    try:
        response = s3_client.head_object(Bucket=bucket_name, Key=key)
        size_bytes = response['ContentLength']
        return round(size_bytes / (1024 * 1024), 2)
    except Exception:
        return 0.0<|MERGE_RESOLUTION|>--- conflicted
+++ resolved
@@ -1,11 +1,4 @@
 ##Test 25th september (Testing for spetember)
-<<<<<<< HEAD
-##test 1st october
-=======
-##test on 1st october 
-## Tested 
-## tested 1st october 
->>>>>>> 0cfdde66
 import pandas as pd
 import boto3
 import logging
